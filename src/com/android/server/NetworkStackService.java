--- conflicted
+++ resolved
@@ -503,10 +503,7 @@
             synchronized (mAidlVersions) {
                 for (AidlVersion version : mAidlVersions) {
                     switch (version.mKey) {
-<<<<<<< HEAD
-=======
                         case AIDL_KEY_IPMEMORYSTORE:
->>>>>>> d8fa6685
                         case AIDL_KEY_NETWORKSTACK:
                             systemServerVersions.add(version.mVersion);
                             break;
